#!/usr/bin/env python
# -*- coding: utf-8 -*-
# Paul Sladen, 2014-11-25, Seaward SSS PAT testing file format debug harness
# Hereby placed in the public domain in the hopes of improving
# electrical safety and interoperability
# Usage: ./portableappliancetest.py <input.sss>
#
# Ported to Python 3 by Angel Cascarino, 2019-02-01
# Sections rewritten by Tom Dufall Jan-Feb 2019
#
# = PAT Testing =
# Portable Appliance Testing (PAT Inspections) are tests undertaken on
# electrical equipment before they can be used in a workplace.  A
# significant part of the test process is visual, followed by an
# electrical sanity test.  This part can be performed with a
# multi-meter, but over time dedicated test machines were created to
# automate the electrical part of the test, and to record the results
# of the visual part, plus automatically recording data and time.
#
# == Seaward ==
# Seaward appear to be one UK-based manufacturer of such devices, with
# output being in a binary format normally given the extension '.sss'.
# To date (2014-11-28) I (Paul Sladen) have only seen a single '.sss'
# file, containing 12 results, of out of which 10 contain visual
# inspection only, 2 of the results have (some) of the electrical
# tests, and 1 is a visual fail.
#
# == Stream structure ==
# The structure of the file/stream is big-endian and simple in nature.
# There is no file-header, only a stream of concatenated test records.
# Each record has a six-byte header with its payload length and
# checksum, and a number of fields/sub-records prefixed by a one-byte
# type code.  The checksum is a 16-bit summation of the payload byte
# values.  The null (zeros) values may be a protocol version number.
#
# === Visual test header ===
# The visual inspection sub-record contains several fixed-length ASCII
# string fields, date-and-time (rounded down to the minute, and with no
# timezone), and configuration/parameter "testcodes".
#
# ==== Testcodes ====
# The two 10-digit testcode appear to cover the configuration of the
# testing machine (port, voltage, current limits, enabled tests).
# The test strings are ultimately configured by the user, either by
# menus or barcode-scanning a pre-made test-code sheet, or label on
# the appliance to be tested.  Testcodes are not covered here.
#
# === Electrical test results ===
# Most test results in 16-bit fields are formed of both a one-bit
# boolean field (individual test pass/fail), while the remaining
# lower 15 bits hold a resistance value (0.01 MOhm).  Current
# measurement appears to be possibly be scaled by 0.1/16 Amps.
#
# === Free form text ===
# There is space for four 21-character free-form text strings, these
# appear to normally be used for documenting any failure reason.
# The fields are fixed-length and zero padding, leaving it unclear
# whether the final byte in each string is required to be zero.
#
# = Version 2 =
# There appears to be newer version of the format with much the same
# structure, but with the possibility of multiple results per sub-record,
# with the count being iuncluded as an additional byte between the
# result code type (F0-FE) and the 16-bit result values.
#
# = Further work =
# Currently this utility is intended as a debug class to assistant
# with understanding the format in order to allow interoperability,
# and in particular allow use of the meters on non-MS Windows
# operating systems such as Debian and Ubuntu.
#
# Suggested work for those interested, could be to:
# Add option support for newer multi-sample protocol version.
# Add option to output ASCII is same format as meter (requires example)
# Add option to output .csv

import struct
import sys
import collections
import xlsxwriter
import datetime
from io import BytesIO
import logging

# Code is in the main() function at the bottom.  Above are helper
# classes, and then classes for parsing the 'SSS' format itself.

# Not-invented-here Structured Database Helper class
class Sdb():
    """Structured database class, not related to 'SSS' specifically.  It is
    a helper class for describing binary databases and gets used later
    below; variants of 'sdb' have been re-used over the years on various
    file-format parsers."""
    fields = []
    field_pack_format = {int: 'I'}

    def __init__(self, endian='<'):
        self.data = collections.OrderedDict()
        self.build_format_string(endian=endian)

    def fixup(self):
        pass

    def build_format_string(self, endian):
        self.endian = endian
        type_string = ''
        for __, format_type, size in self.fields:
            if format_type == int and size == 1:
                type_string += 'B'
            elif format_type == int and size == 2:
                type_string += 'H'
            elif format_type == int and size == 4:
                type_string += 'L'
            elif format_type == str:
                type_string += str(size) + 's'
            else:
                type_string += self.field_pack_format[format_type]
        self.format_string = self.endian + type_string
        self.required_length = struct.calcsize(self.format_string)

    def unpack(self, structure):
        unpacked = list(struct.unpack(self.format_string, structure))
        for name, format_type, __ in self.fields:
            if format_type == str:
                unpacked[0] = unpacked[0].replace(b'\x00', b'').rstrip()
                unpacked[0] = unpacked[0].decode('utf-8')
            self.data[name] = unpacked.pop(0)
        return self

    def headings(self):
        return [name for name, format_type, size in self.fields]

    def values(self):
        return self.data.values()

    def items_dict(self):
        dictionary = '{'
        dictionary += ', '.join(['%s:%s' % (key, value) for key, value in self.data.items()])
        dictionary += '}'
        return dictionary

    def __len__(self):
        return self.required_length

    def __str__(self):
        return str(self.data)

# This sub-class for the SSS stream-format, most
class SSS(Sdb):
    def __init__(self):
        super(SSS, self).__init__(endian='>')

    def fixup(self):
        pass

    def unpack(self, structure):
        unpacked = super(SSS, self).unpack(structure)
        unpacked.fixup()
        return self

    def rescale(self, key):
        self.data[key] = (10**-(self.data[key] >> 14)) * (self.data[key] & 0x3fff)

    def passed(self, key='pass'):
        self.data[key] = bool(self.data[key] == 1)

class SSSRecordHeader(SSS):
    fields = [('payload_length', int, 2),
              ('nulls', int, 2),
              ('checksum_header', int, 2)]

    def checksum(self, payload):
        # checksum is the sum value of all the bytes in the payload portion
        self.data['checksum_payload'] = sum(payload) & 0xffff
        match = (self.data['checksum_header'] == self.data['checksum_payload'])
        self.data['checksum_match'] = match
        return match

class SSSVisualTest(SSS):
    fields = [('id', str, 16),
              ('hour', int, 1),
              ('minute', int, 1),
              ('day', int, 1),
              ('month', int, 1),
              ('year', int, 2),
              ('site', str, 16),
              ('location', str, 16),
              ('tester', str, 11),
              ('testcode1', str, 10),
              ('testcode2', str, 11)
              ]

class SSSNoDataTest(SSS):
    fields = []

class SSSEarthResistanceTest(SSS):
    fields = [('resistance', int, 2),
              ]

    def fixup(self):
        self.rescale('resistance')

class SSSEarthResistanceTestv2(SSS):
    fields = [('current', int, 1),
              ('pass', int, 1),
              ('resistance', int, 2),
              ]

    def fixup(self):
        self.rescale('resistance')
        self.passed()

class SSSEarthInsulationTest(SSS):
    fields = [('resistance', int, 2),
              ]

    def fixup(self):
        self.rescale('resistance')
        # Note: the displayed resistance for the Earth Insulation test
        # is capped at 19.99 MOhms or 99.99 MOhms depending upon the
        # model of meter.  Internally the meters appears to treat
        # infinity as somewhere around 185 MOhms and stores the actual
        # value measured (this is needed for calibration situations).
        # For simple result reporting, the value is capped to 99.99
        # MOhms, inline which what other software (and the meter's
        # display) does.
        #self.data['resistance'] = min(99.99, 0.01 * (self.data['resistance'] & 0x7fff))

class SSSCurrentTest(SSS):
    fields = [('current', int, 2),
              ]

    def fixup(self):
        self.rescale('current')

class SSSCurrentTestv2(SSS):
    fields = [('pass', int, 1),
              ('current', int, 2),
              ]

    def fixup(self):
        self.rescale('current')
        self.passed()

class SSSEarthInsulationTestv2(SSS):
    fields = [('pass', int, 1),
              ('resistance', int, 2),
              ]

    def fixup(self):
        self.rescale('resistance')
        self.passed()

class SSSPowerLeakTest(SSS):
    fields = [('leakage', int, 2),
              ('load', int, 2),
              ]

    def fixup(self):
        # Note: The 10/16ths current (load) scaling factor was
        # obtained from a sample size of two results only, both of
        # which were the same... Caveat emptor!
        self.rescale('leakage')
        self.rescale('load')

class SSSPowerLeakTestv2(SSS):
    fields = [('pass', int, 1),
              ('leakage', int, 2),
              ('load', int, 2),
              ]

    def fixup(self):
        self.data['pass'] = bool(self.data['pass'])
        self.rescale('leakage')
        self.rescale('load')

class SSSContinuityTest(SSS):
    fields = [('resistance', int, 2),
              ]

    def fixup(self):
        self.rescale('resistance')
        # Zero appears to correspond to infinity (no connection).
        # Which at least one other output software apparently shows as
        # "(no result)", instead of a numerical value.  This reported
        # behaviour is copied here.
        if self.data['resistance'] == 0.0:
            self.data['resistance'] = '(no result)'

class SSSContinuityTestv2(SSS):
    fields = [('pass', int, 1),
              ('resistance', int, 2),
              ]

    def fixup(self):
        self.rescale('resistance')
        self.passed()
        # Zero appears to correspond to infinity (no connection).
        # Which at least one other output software apparently shows as
        # "(no result)", instead of a numerical value.  This reported
        # behaviour is copied here.
        if self.data['resistance'] == 0.0:
            self.data['resistance'] = '(no result)'

class SSSUserDataMappingTest(SSS):
    fields = [('mapping1', int, 1),
              ('mapping2', int, 1),
              ('mapping3', int, 1),
              ('mapping4', int, 1),
              ]
    mappings = {0: 'Notes',
                1: 'Asset Description',
                2: 'Asset Group',
                3: 'Make',
                4: 'Model',
                5: 'Serial No.'}

    def fixup(self):
        for key, value in list(self.data.items()):
            self.data['meaning' + key[-1]] = self.mappings[value]

class SSSRetestTest(SSS):
    fields = [('nulls', int, 1),
              ('unknown', int, 1),
              ('frequency', int, 1),
              ]

class SSSSoftwareVersionTest(SSS):
    # Serial number matches format of examples on:
    # http://www.seaward.co.uk/faqs/pat-testers/how-do-i-download-my-primetest-3xx-
    fields = [('serialnumber', str, 11),
              ('firmware1', int, 1),
              ('firmware2', int, 1),
              ('firmware3', int, 1),
              ]

class SSSUserDataTest(SSS):
    fields = [('line1', str, 21),
              ('line2', str, 21),
              ('line3', str, 21),
              ('line4', str, 21),
              ]

TESTS_VERSION_1 = {
    0x01: ('Visual Pass (01)', SSSVisualTest),
    0x02: ('Visual Fail (02)', SSSVisualTest),
    0x10: ('Unknown (10)', SSSNoDataTest),
    0xe0: ('User Data Mapping (E0)', SSSUserDataMappingTest),
    0xe1: ('Retest (E1)', SSSRetestTest),
    0xf0: ('Overall Pass (F0)', SSSNoDataTest),
    0xf1: ('Overall Fail (F1)', SSSNoDataTest),
    0xf2: ('Earth Resistance (F2)', SSSEarthResistanceTest),
    0xf3: ('Earth Insulation (F3)', SSSEarthInsulationTest),
    0xf4: ('Substitute Leakage (F4)', SSSCurrentTest),
    0xf5: ('Flash Leakage (F5)', SSSCurrentTest),
    0xf6: ('Load/Leakage (F6)', SSSPowerLeakTest),
    0xf7: ('Flash Leakage (F5)', SSSCurrentTest),
    0xf8: ('Continuity (F8)', SSSContinuityTest),
    0xfa: ('Unknown (FA)', SSSNoDataTest),
    0xfb: ('User data (FB)', SSSUserDataTest),
    0xfe: ('Software Version (FE)', SSSSoftwareVersionTest),
    0xff: ('End of Record (FF)', SSSNoDataTest),
    }

TESTS_VERSION_2 = {
    0x11: ('Visual Pass v2 (11)', SSSVisualTest),
    0x12: ('Visual Fail v2 (12)', SSSVisualTest),
    0xf2: ('Earth Resistance v2 (F2)', SSSEarthResistanceTestv2),
    0xf3: ('Earth Insulation v2 (F3)', SSSEarthInsulationTestv2),
    0xf4: ('Substitute Leakage v2 (F4)', SSSCurrentTestv2),
    0xf5: ('Flash Leakage v2 (F5)', SSSCurrentTestv2),
    0xf6: ('Load/Leakage v2 (F6)', SSSPowerLeakTestv2),
    0xf7: ('Flash Leakage v2 (F7)', SSSCurrentTestv2),
    0xf8: ('Continuity v2 (F8)', SSSContinuityTestv2),
    0xf9: ('Lead Continuity Pass (F9)', SSSNoDataTest),
    }

class SSSSyntaxError(SyntaxError):
    pass

<<<<<<< HEAD
def parse_sss(filehandle):
    records = records_gen(filehandle, SSSRecordHeader())
=======
def static_vars(**kwargs):
    def decorate(func):
        for k in kwargs:
            setattr(func, k, kwargs[k])
        return func
    return decorate

def parse_sss(filehandle, output_workbook):
>>>>>>> 566fc400
    record_header = SSSRecordHeader()
    record = None
    while True:
        try:
            record = next(records)
        except StopIteration:
            # file parsing complete
            break
        parse_record(record_header, header=record[0], payload=record[1])

<<<<<<< HEAD
def records_gen(filehandle, record_header):
    # Retrieve and validate record
    while True:
        header = filehandle.read(len(record_header))
        if not header:
            # handle this in record_header.unpack in the future
            break
        record_header.unpack(header)
        if record_header.data['payload_length'] == 0:
            logging.warning('Zero length payload for a record')
            continue
        payload = filehandle.read(record_header.data['payload_length'])
        if not record_header.checksum(payload):
            logging.error('Checksum validation failed for a record')
            continue
        yield (header, payload)

def parse_record(record_header, header, payload):
    tests = TESTS_VERSION_1.copy()
    version = 1
    record_header.unpack(header)  
    print('New Record', record_header.items_dict())
=======
    record_id = 1

    while True:
        header = filehandle.read(len(record_header))
        if header:
            record_header.unpack(header)
        else:
            break
        parse_record(filehandle, record_header, record_id, output_workbook)
        
        record_id += 1

@static_vars(test_id=1)
def parse_record(filename, record_header, record_id, output_workbook):
    tests = TESTS_VERSION_1.copy()
    version = 1
    payload = filename.read(record_header.data['payload_length'])
    validated = record_header.checksum(payload)

    if record_header.data['payload_length'] == 0:
        raise SSSSyntaxError('Zero length payload')
    if not validated:
        raise SSSSyntaxError('Checksum validation failed')
>>>>>>> 566fc400

    test_type = None

    while payload and test_type != 0xff:
        test_type = payload[0]
        payload = payload[1:]
        # Add in newer-style records if detected by presence of 0x11/0x12
        if version == 1 and test_type in (0x11, 0x12):
            version += 1
            tests.update(TESTS_VERSION_2)
        current_test = tests[test_type][1]()
        # Unpack the current sub-field
        current_test.unpack(payload[:len(current_test)])

        tests_written = report_record(record_id, current_test, test_type, parse_record.test_id, output_workbook)
        parse_record.test_id += tests_written

        # Seek past to start of next sub-field
        payload = payload[len(current_test):]

def report_record(record_id, current_test, test_type, test_id, output_workbook):
    item_sheet, record_sheet, test_sheet = output_workbook.worksheets()

    #Set up constants for easy readability further down.
    #These influence the columns that each record type writes to.
    SOFTWARE_COLUMN = 8
    RECORD_DATA_COLUMN = 1

    tests_written = 0

    data_values = list(current_test.data.values())

    if test_type in (0x01, 0x02, 0x11, 0x12, 0xfe):
        #These all modify the 'record' sheet
        if test_type == 0xfe:
            #This contains data on tester serial number and firmware version
            #Combine firmware version into one string
            firmware_version = '%d.%d.%d' % tuple(data_values[1:])
            package = [data_values[0], firmware_version]

            record_sheet.write_row(record_id, SOFTWARE_COLUMN, package)
        else:
            #This contains data on the record itself (time, place, tester)
            #Combine date-time related fields into a timestamp
            hour, minute, day, month, year = data_values[1:6]
            timestamp = datetime.datetime(year, month, day, hour, minute)
            package = [data_values[0], timestamp, *data_values[6:]]

            record_sheet.write_row(record_id, RECORD_DATA_COLUMN, package)
        record_sheet.write(record_id + 1, 0, record_id)
        
    elif test_type in range(0xf0, 0xfb) or test_type == 0x10:
        #All the tests have different field meanings, so we'll just combine
        test_sheet.write_row(test_id, 0, [test_id, record_id, test_type, *data_values])
        tests_written += 1

    elif test_type in (0xe1, 0xe2, 0xfb):
        pass #do the item things
    else:
        pass

    return tests_written

def initialise_output(filename):
    output_workbook = xlsxwriter.Workbook(filename + '_output.xlsx', {'default_date_format': 'yyyy-mm-ddThh:mm'})

    item_sheet = output_workbook.add_worksheet("Items")
    item_sheet.write_row('A1', ['Item ID', 'Retest Freq.', "String 1", "String 2", "String 3", "String 4"])

    record_sheet = output_workbook.add_worksheet("Records")
    record_sheet.write_row('A1', ["Record ID", "Item ID", "Timestamp", "Site", "Location", "Tester", "Testcode 1", "Testcode2", "Serial No.", "Firmware Version"])

    test_sheet = output_workbook.add_worksheet("Tests")
    test_sheet.write_row('A1', ["Test ID", "Record ID", "Test Type", "Test Parameter 1", "Test Parameter 2", "Test Parameter 3"])

    return output_workbook

def main():
    # set level of logging that gets displayed - debug<info<warning<error<critical
    logging.basicConfig(level=logging.INFO)

    if len(sys.argv) < 2:
        print("usage: %s [input.sss]" % sys.argv[0], file=sys.stderr)
        sys.exit(2)

    # Simplify testing/dumping by allowing multiple input files on the command-line
    for filename in sys.argv[1:]:
        print('trying "%s"' % filename)
        with open(filename, 'rb') as file:
            contents = file.read()
            wrapped = BytesIO(contents)
            output_workbook = initialise_output(filename)
            try:
                parse_sss(wrapped, output_workbook)
                output_workbook.close()
            except (SSSSyntaxError) as message:
                print('End File {Error:"%s"}' % message)
                output_workbook.close()
                continue

if __name__ == '__main__':
    main()<|MERGE_RESOLUTION|>--- conflicted
+++ resolved
@@ -378,10 +378,6 @@
 class SSSSyntaxError(SyntaxError):
     pass
 
-<<<<<<< HEAD
-def parse_sss(filehandle):
-    records = records_gen(filehandle, SSSRecordHeader())
-=======
 def static_vars(**kwargs):
     def decorate(func):
         for k in kwargs:
@@ -390,18 +386,21 @@
     return decorate
 
 def parse_sss(filehandle, output_workbook):
->>>>>>> 566fc400
+    records = records_gen(filehandle, SSSRecordHeader())
     record_header = SSSRecordHeader()
     record = None
+    record_id = 1
     while True:
         try:
             record = next(records)
         except StopIteration:
             # file parsing complete
             break
-        parse_record(record_header, header=record[0], payload=record[1])
-
-<<<<<<< HEAD
+            
+        record_header.unpack(record[0])
+        parse_record(record_header, record[1], record_id, output_workbook)
+        record_id += 1
+
 def records_gen(filehandle, record_header):
     # Retrieve and validate record
     while True:
@@ -419,36 +418,10 @@
             continue
         yield (header, payload)
 
-def parse_record(record_header, header, payload):
+@static_vars(test_id=1)
+def parse_record(record_header, payload, record_id, output_workbook):
     tests = TESTS_VERSION_1.copy()
     version = 1
-    record_header.unpack(header)  
-    print('New Record', record_header.items_dict())
-=======
-    record_id = 1
-
-    while True:
-        header = filehandle.read(len(record_header))
-        if header:
-            record_header.unpack(header)
-        else:
-            break
-        parse_record(filehandle, record_header, record_id, output_workbook)
-        
-        record_id += 1
-
-@static_vars(test_id=1)
-def parse_record(filename, record_header, record_id, output_workbook):
-    tests = TESTS_VERSION_1.copy()
-    version = 1
-    payload = filename.read(record_header.data['payload_length'])
-    validated = record_header.checksum(payload)
-
-    if record_header.data['payload_length'] == 0:
-        raise SSSSyntaxError('Zero length payload')
-    if not validated:
-        raise SSSSyntaxError('Checksum validation failed')
->>>>>>> 566fc400
 
     test_type = None
 
